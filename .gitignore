--- conflicted
+++ resolved
@@ -155,15 +155,4 @@
 
 */**/.terraform*
 
-# Base data exclude
-
-<<<<<<< HEAD
-# Virtual environments
-.venv
-.env
-=======
-*/**/data/
-*/**/cdk.*/
-*/**/configs_*
-*/**/args.yaml
->>>>>>> a5c82095
+# Base data exclude